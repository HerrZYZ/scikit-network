--- conflicted
+++ resolved
@@ -24,33 +24,6 @@
         n = self.undirected.shape[0]
         hits.fit(self.undirected)
         self.assertEqual(len(hits.scores_), n)
-<<<<<<< HEAD
-=======
-        self.assertEqual(len(hits.scores_row_), n)
->>>>>>> 06e77015
-        self.assertEqual(len(hits.scores_col_), n)
-
-        n = self.directed.shape[0]
-        hits.fit(self.directed)
-        self.assertEqual(len(hits.scores_), n)
-<<<<<<< HEAD
-=======
-        self.assertEqual(len(hits.scores_row_), n)
->>>>>>> 06e77015
-        self.assertEqual(len(hits.scores_col_), n)
-
-        n1, n2 = self.bipartite.shape
-        hits.fit(self.bipartite)
-<<<<<<< HEAD
-        self.assertEqual(len(hits.scores_), n)
-        self.assertEqual(len(hits.scores_col_), m)
-
-    def test_hits_auto_mode(self):
-        hits = HITS(mode='authorities')
-
-        n = self.undirected.shape[0]
-        hits.fit(self.undirected)
-        self.assertEqual(len(hits.scores_), n)
         self.assertEqual(len(hits.scores_col_), n)
 
         n = self.directed.shape[0]
@@ -58,12 +31,5 @@
         self.assertEqual(len(hits.scores_), n)
         self.assertEqual(len(hits.scores_col_), n)
 
-        n, m = self.bipartite.shape
-        hits.fit(self.bipartite)
-        self.assertEqual(len(hits.scores_), m)
-        self.assertEqual(len(hits.scores_col_), n)
-=======
-        self.assertEqual(len(hits.scores_), n1)
-        self.assertEqual(len(hits.scores_row_), n1)
-        self.assertEqual(len(hits.scores_col_), n2)
->>>>>>> 06e77015
+        n1, n2 = self.bipartite.shape
+        hits.fit(self.bipartite)