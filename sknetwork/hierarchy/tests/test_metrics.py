#!/usr/bin/env python3
# -*- coding: utf-8 -*-
"""
Created on March 2019
@author: Thomas Bonald <bonald@enst.fr>
"""

import unittest

from sknetwork.hierarchy import Paris, tree_sampling_divergence, dasgupta_score
from sknetwork.data.test_graphs import *


# noinspection PyMissingOrEmptyDocstring
class TestMetrics(unittest.TestCase):

    def setUp(self):
<<<<<<< HEAD
        self.paris = Paris(engine='python')
=======
        self.paris = Paris()
        self.line_graph = line_graph()
        self.karate_club = karate_club()
>>>>>>> eddd15db

    def test_undirected(self):
        adjacency = test_graph()
        dendrogram = self.paris.fit_transform(adjacency)
        self.assertAlmostEqual(dasgupta_score(adjacency, dendrogram), 0.675, 2)
        self.assertAlmostEqual(tree_sampling_divergence(adjacency, dendrogram), 0.533, 2)

    def test_directed(self):
        adjacency = test_digraph()
        dendrogram = self.paris.fit_transform(adjacency)
        self.assertAlmostEqual(dasgupta_score(adjacency, dendrogram), 0.672, 2)
        self.assertAlmostEqual(tree_sampling_divergence(adjacency, dendrogram), 0.484, 2)

    def test_disconnected(self):
        adjacency = test_graph_disconnect()
        dendrogram = self.paris.fit_transform(adjacency)
        self.assertAlmostEqual(dasgupta_score(adjacency, dendrogram), 0.752, 2)
        self.assertAlmostEqual(tree_sampling_divergence(adjacency, dendrogram), 0.627, 2)

    def test_options(self):
        adjacency = test_graph()
        dendrogram = self.paris.fit_transform(adjacency)
        self.assertAlmostEqual(dasgupta_score(adjacency, dendrogram, weights='degree'), 0.659, 2)
        self.assertAlmostEqual(tree_sampling_divergence(adjacency, dendrogram, weights='uniform'), 0.418, 2)
        self.assertAlmostEqual(tree_sampling_divergence(adjacency, dendrogram, normalized=False), 0.738, 2)<|MERGE_RESOLUTION|>--- conflicted
+++ resolved
@@ -15,13 +15,8 @@
 class TestMetrics(unittest.TestCase):
 
     def setUp(self):
-<<<<<<< HEAD
-        self.paris = Paris(engine='python')
-=======
         self.paris = Paris()
-        self.line_graph = line_graph()
-        self.karate_club = karate_club()
->>>>>>> eddd15db
+
 
     def test_undirected(self):
         adjacency = test_graph()
