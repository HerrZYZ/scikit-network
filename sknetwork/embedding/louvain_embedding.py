--- conflicted
+++ resolved
@@ -11,11 +11,7 @@
 
 from sknetwork.clustering.louvain import BiLouvain, Louvain
 from sknetwork.embedding.base import BaseBiEmbedding, BaseEmbedding
-<<<<<<< HEAD
-from sknetwork.linalg import normalize
-=======
 from sknetwork.linalg.normalization import normalize
->>>>>>> 91e2d5db
 from sknetwork.utils.check import check_random_state, check_adjacency_vector, check_nonnegative
 from sknetwork.utils.membership import membership_matrix
 
@@ -28,13 +24,6 @@
     ----------
     resolution : float
         Resolution parameter.
-<<<<<<< HEAD
-=======
-    remove_isolated : bool
-        Denotes if clusters consisting of just one node should be removed.
-    merge_isolated : bool
-        Denotes if clusters consisting of just one node should be merged.
->>>>>>> 91e2d5db
     modularity : str
         Which objective function to maximize. Can be ``'dugue'``, ``'newman'`` or ``'potts'``.
     tol_optimization :
@@ -108,7 +97,6 @@
         embedding_row = bilouvain.membership_row_
         embedding_col = bilouvain.membership_col_
 
-<<<<<<< HEAD
         if self.isolated_nodes in ['remove', 'merge']:
             # remove or merge isolated column nodes and reindex labels
             labels_unique, counts = np.unique(bilouvain.labels_col_, return_counts=True)
@@ -129,57 +117,10 @@
             labels_row = labels_new[bilouvain.labels_row_]
 
             # get embeddings
-=======
-        if self.remove_isolated:
-            labels_row = bilouvain.labels_row_
-            labels_col = bilouvain.labels_col_
-
-            # remove singletons from column labels
-            labels_unique, counts = np.unique(labels_col, return_counts=True)
-            labels_new = -np.ones(max(labels_unique) + 1, dtype='int')
-            labels_old = labels_unique[counts > 1]
-            labels_new[labels_old] = np.arange(len(labels_old))
-            labels_col = labels_new[labels_col]
-
-            # reindex row labels accordingly
-            labels_unique = np.unique(labels_row)
-            labels_new = -np.ones(max(labels_unique) + 1, dtype='int')
-            labels_new[labels_old] = np.arange(len(labels_old))
-            labels_row = labels_new[labels_row]
-
-            # embedding
->>>>>>> 91e2d5db
             probs = normalize(biadjacency)
             embedding_row = probs.dot(membership_matrix(labels_col))
             probs = normalize(biadjacency.T)
             embedding_col = probs.dot(membership_matrix(labels_row))
-<<<<<<< HEAD
-=======
-
-        if self.merge_isolated:
-            _, counts_row = np.unique(bilouvain.labels_row_, return_counts=True)
-            n_isolated_nodes_row = (counts_row == 1).sum()
-            if n_isolated_nodes_row:
-                size_row = (biadjacency.shape[0], len(counts_row))
-                embedding_row.resize(size_row)
-                labels_row = bilouvain.labels_row_
-                labels_row[-n_isolated_nodes_row:] = labels_row[-n_isolated_nodes_row]
-                merge_labels_row = np.arange(len(counts_row), dtype=int)
-                merge_labels_row[-n_isolated_nodes_row:] = merge_labels_row[-n_isolated_nodes_row]
-                combiner_row = membership_matrix(merge_labels_row)
-                embedding_row = embedding_row.dot(combiner_row)
-                self.labels_ = labels_row
-
-            _, counts_col = np.unique(bilouvain.labels_col_, return_counts=True)
-            n_isolated_nodes_col = (counts_col == 1).sum()
-            if n_isolated_nodes_col:
-                size_col = (biadjacency.shape[1], len(counts_col))
-                embedding_col.resize(size_col)
-                merge_labels_col = np.arange(embedding_col.shape[1], dtype=int)
-                merge_labels_col[-n_isolated_nodes_col:] = merge_labels_col[-n_isolated_nodes_col]
-                combiner_col = membership_matrix(merge_labels_col)
-                embedding_col = embedding_col.dot(combiner_col)
->>>>>>> 91e2d5db
 
         self.embedding_row_ = embedding_row.toarray()
         self.embedding_col_ = embedding_col.toarray()
@@ -219,13 +160,6 @@
     ----------
     resolution : float
         Resolution parameter.
-<<<<<<< HEAD
-=======
-    remove_isolated : bool
-        Denotes if clusters consisting of just one node should be removed.
-    merge_isolated : bool
-        Denotes if clusters consisting of just one node should be merged.
->>>>>>> 91e2d5db
     modularity : str
         Which objective function to maximize. Can be ``'dugue'``, ``'newman'`` or ``'potts'``.
     tol_optimization :
